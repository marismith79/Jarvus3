--- conflicted
+++ resolved
@@ -1,4 +1,4 @@
-<<<<<<< HEAD
+
 from flask import Flask, render_template, jsonify, request
 from mock_ehr_system import MockEHRSystem
 from gpt5_integration import GPT5Integration
@@ -13,10 +13,7 @@
 # Initialize systems
 ehr_system = MockEHRSystem()
 gpt5_system = GPT5Integration()
-=======
-from flask import Flask, render_template, request, jsonify
-
-app = Flask(__name__)
+
 
 # In-memory demo store for workflows
 # In a real app, replace with a database
@@ -37,7 +34,6 @@
     },
 ]
 next_workflow_id = 3
->>>>>>> 949b653a
 
 @app.route('/')
 def dashboard():
@@ -56,7 +52,6 @@
     """Agent setup page"""
     return render_template('agent_setup.html')
 
-<<<<<<< HEAD
 @app.route('/api/prior-auths/<status>')
 def get_prior_auths(status):
     """Get prior authorizations by status"""
@@ -328,7 +323,6 @@
         return jsonify({'success': False, 'error': str(e)})
 
 
-=======
 @app.route('/settings')
 def settings():
     return render_template('settings.html')
@@ -391,7 +385,6 @@
                 wf["payer_nuances"] = pn
             return jsonify(wf)
     return jsonify({"error": "Workflow not found"}), 404
->>>>>>> 949b653a
 
 if __name__ == '__main__':
     app.run(debug=True, host='0.0.0.0', port=5000)