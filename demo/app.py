--- conflicted
+++ resolved
@@ -1,15 +1,11 @@
 from flask import Flask, render_template, jsonify, request
-<<<<<<< HEAD
-from database import db
 from mock_ehr_system import MockEHRSystem
 from gpt5_integration import GPT5Integration
 import json
-=======
 import sys
 import os
 sys.path.append(os.path.dirname(os.path.abspath(__file__)))
 from database import db
->>>>>>> 98a351fa
 
 app = Flask(__name__)
 
