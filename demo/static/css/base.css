/* Base CSS for Jarvus Demo Application */

/* Design tokens (blue-centric, clean UI similar to screenshot) */
:root {
    --brand-50: #eef6ff;
    --brand-100: #dbeafe;
    --brand-200: #bfdbfe;
    --brand-300: #93c5fd;
    --brand-400: #60a5fa;
    --brand-500: #3b82f6;
    --brand-600: #2563eb;
    --brand-700: #1d4ed8;
    --brand-800: #1e40af;
    --brand-900: #1e3a8a;

    --gray-50: #f8fafc;
    --gray-100: #f1f5f9;
    --gray-200: #e2e8f0;
    --gray-300: #cbd5e1;
    --gray-400: #94a3b8;
    --gray-500: #64748b;
    --gray-600: #475569;
    --gray-700: #334155;
    --gray-800: #1f2937;
    --gray-900: #111827;

    --success-500: #22c55e;
    --warning-500: #eab308;
    --danger-500: #ef4444;

    --radius-sm: 8px;
    --radius-md: 10px;
    --radius-lg: 12px;

    --shadow-sm: 0 1px 2px rgba(16, 24, 40, .06), 0 1px 3px rgba(16, 24, 40, .1);
    --shadow-md: 0 2px 4px rgba(16, 24, 40, .08), 0 4px 8px rgba(16, 24, 40, .08);
}

/* Global Styles */
body {
    font-family: 'Inter', system-ui, -apple-system, Segoe UI, Roboto, Helvetica, Arial, sans-serif;
    background-color: var(--gray-50);
    color: var(--gray-800);
}

/* Navbar Styles */
.navbar-brand {
    font-weight: bold;
    font-size: 1.5rem;
    color: #fff !important;
}

.navbar-brand:hover {
    color: #e9ecef !important;
}

.nav-link {
    font-weight: 500;
    transition: color 0.3s ease;
}

.nav-link:hover { color: var(--brand-400) !important; }

/* Main Content */
<<<<<<< HEAD
.main-content {
    padding: 0;
    min-height: calc(100vh - 76px);
}
=======
.main-content { padding: 0; min-height: calc(100vh - 76px); }
>>>>>>> 98a351fa

/* Card Styles */
.card {
    border: 1px solid var(--gray-200);
    border-radius: var(--radius-md);
    box-shadow: var(--shadow-sm);
    transition: transform 0.2s ease, box-shadow 0.2s ease;
    background: #fff;
}

.card:hover {
    transform: translateY(-2px);
    box-shadow: 0 4px 20px rgba(0, 0, 0, 0.15);
}

.card-header { background-color: #fff; border-bottom: 1px solid var(--gray-200); border-radius: var(--radius-md) var(--radius-md) 0 0 !important; }

/* Buttons */
.btn { border-radius: 10px; font-weight: 600; transition: all .2s ease; }
.btn:hover { transform: translateY(-1px); box-shadow: var(--shadow-sm); }
.btn-primary { background: var(--brand-600); border-color: var(--brand-600); }
.btn-primary:hover { background: var(--brand-700); border-color: var(--brand-700); }
.btn-outline-primary { color: var(--brand-600); border-color: var(--brand-300); background: #fff; }
.btn-outline-primary:hover { color: #fff; background: var(--brand-600); border-color: var(--brand-600); }
.btn-secondary { background: var(--gray-700); border-color: var(--gray-700); }
.btn-secondary:hover { background: var(--gray-800); border-color: var(--gray-800); }
.btn-outline-secondary { color: var(--gray-700); border-color: var(--gray-300); }
.btn-outline-secondary:hover { color: #fff; background: var(--gray-700); border-color: var(--gray-700); }
.btn-sm { padding: .4rem .7rem; font-size: .9rem; border-radius: 8px; }
.btn { padding: .6rem 1rem; font-size: .95rem; }

/* Forms */
.form-control, .form-select { border-radius: 10px; border: 1px solid var(--gray-300); background: #fff; }
.form-control:focus, .form-select:focus { border-color: var(--brand-400); box-shadow: 0 0 0 .2rem rgba(59, 130, 246, .25); }
.form-check-input:checked { background-color: var(--brand-600); border-color: var(--brand-600); }

/* Typography */
h1, h2, h3, h4, h5, h6 { font-weight: 600; color: var(--gray-800); }
p, small, label, .form-label { color: var(--gray-700); }

/* Badges and chips */
.badge { border-radius: 999px; padding: .5rem .75rem; font-weight: 600; }
.badge.bg-info { background: var(--brand-100) !important; color: var(--brand-700) !important; }
.badge.bg-secondary { background: var(--gray-200) !important; color: var(--gray-700) !important; }
.badge.bg-warning { background: #fef3c7 !important; color: #92400e !important; }
.badge.bg-success { background: #dcfce7 !important; color: #166534 !important; }

/* Responsive Design */
@media (max-width: 768px) {
    .main-content {
        padding: 1rem 0;
    }
    
    .card {
        margin-bottom: 1rem;
    }
}<|MERGE_RESOLUTION|>--- conflicted
+++ resolved
@@ -62,14 +62,10 @@
 .nav-link:hover { color: var(--brand-400) !important; }
 
 /* Main Content */
-<<<<<<< HEAD
 .main-content {
     padding: 0;
     min-height: calc(100vh - 76px);
 }
-=======
-.main-content { padding: 0; min-height: calc(100vh - 76px); }
->>>>>>> 98a351fa
 
 /* Card Styles */
 .card {
